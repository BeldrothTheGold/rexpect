//! Main module of rexpect: start new process and interact with it

use crate::errors::*; // load error-chain
use crate::process::PtyProcess;
<<<<<<< HEAD
use crate::reader::{NBReader, Regex, EOF, Needle, Str, Regx};
=======
pub use crate::reader::ReadUntil;
use crate::reader::{self, NBReader, Needle, Regex};
>>>>>>> 0212cd6f
use std::fs::File;
use std::io::prelude::*;
use std::io::LineWriter;
use std::ops::{Deref, DerefMut};
use std::process::Command;
use tempfile;

/// Interact with a process with read/write/signals, etc.
#[allow(dead_code)]
pub struct PtySession {
    pub process: PtyProcess,
    pub writer: LineWriter<File>,
    pub reader: NBReader,
    pub commandname: String, // only for debugging purposes now
}

/// Start a process in a tty session, write and read from it
///
/// # Example
///
/// ```
///
/// use rexpect::spawn;
/// # use rexpect::errors::*;
///
/// # fn main() {
///     # || -> Result<()> {
/// let mut s = spawn("cat", Some(1000))?;
/// s.send_line("hello, polly!")?;
/// let line = s.read_line()?;
/// assert_eq!("hello, polly!", line);
///         # Ok(())
///     # }().expect("test failed");
/// # }
/// ```
impl PtySession {
    /// sends string and a newline to process
    ///
    /// this is guaranteed to be flushed to the process
    /// returns number of written bytes
    pub fn send_line(&mut self, line: &str) -> Result<usize> {
        let mut len = self.send(line)?;
        len += self
            .writer
            .write(&['\n' as u8])
            .chain_err(|| "cannot write newline")?;
        Ok(len)
    }

    /// Send string to process. As stdin of the process is most likely buffered, you'd
    /// need to call `flush()` after `send()` to make the process actually see your input.
    ///
    /// Returns number of written bytes
    pub fn send(&mut self, s: &str) -> Result<usize> {
        self.writer
            .write(s.as_bytes())
            .chain_err(|| "cannot write line to process")
    }

    /// Send a control code to the running process and consume resulting output line
    /// (which is empty because echo is off)
    ///
    /// E.g. `send_control('c')` sends ctrl-c. Upper/smaller case does not matter.
    pub fn send_control(&mut self, c: char) -> Result<()> {
        let code = match c {
            'a'..='z' => c as u8 + 1 - 'a' as u8,
            'A'..='Z' => c as u8 + 1 - 'A' as u8,
            '[' => 27,
            '\\' => 28,
            ']' => 29,
            '^' => 30,
            '_' => 31,
            _ => return Err(format!("I don't understand Ctrl-{}", c).into()),
        };
        self.writer
            .write_all(&[code])
            .chain_err(|| "cannot send control")?;
        // stdout is line buffered, so needs a flush
        self.writer
            .flush()
            .chain_err(|| "cannot flush after sending ctrl keycode")?;
        Ok(())
    }

    // wrapper around reader::read_until to give more context for errors
<<<<<<< HEAD
    pub fn exp<N: Needle + std::fmt::Display + ?Sized>(&mut self, needle: &N) -> Result<N::Interest> {
=======
    pub fn exp<N: Needle + ?Sized>(&mut self, needle: &N) -> Result<N::Interest> {
>>>>>>> 0212cd6f
        match self.reader.read_until(needle) {
            Ok(s) => Ok(s),
            Err(Error(ErrorKind::EOF(expected, got, _), _)) => {
                Err(ErrorKind::EOF(expected, got, self.process.status()).into())
            }
            Err(e) => Err(e),
        }
    }

    /// Make sure all bytes written via `send()` are sent to the process
    pub fn flush(&mut self) -> Result<()> {
        self.writer.flush().chain_err(|| "could not flush")
    }

    /// Read one line (blocking!) and return line without the newline
    /// (waits until \n is in the output fetches the line and removes \r at the end if present)
    pub fn read_line(&mut self) -> Result<String> {
<<<<<<< HEAD
        match self.exp(&Str("\n")) {
=======
        match self.exp("\n") {
>>>>>>> 0212cd6f
            Ok(mut line) => {
                if line.ends_with('\r') {
                    line.pop().expect("this never happens");
                }
                Ok(line)
            }
            Err(e) => Err(e),
        }
    }

    /// Return `Some(c)` if a char is ready in the stdout stream of the process, return `None`
    /// otherwise. This is nonblocking.
    pub fn try_read(&mut self) -> Option<char> {
        self.reader.try_read()
    }

    /// Wait until we see EOF (i.e. child process has terminated)
    /// Return all the yet unread output
    pub fn exp_eof(&mut self) -> Result<String> {
<<<<<<< HEAD
        self.exp(&EOF).and_then(|s| Ok(s))
=======
        self.exp(&reader::EOF).and_then(|s| Ok(s))
>>>>>>> 0212cd6f
    }

    /// Wait until provided regex is seen on stdout of child process.
    /// Return a tuple:
    /// 1. the yet unread output
    /// 2. the matched regex
    ///
    /// Note that `exp_regex("^foo")` matches the start of the yet consumed output.
    /// For matching the start of the line use `exp_regex("\nfoo")`
    pub fn exp_regex(&mut self, regex: &str) -> Result<(String, String)> {
<<<<<<< HEAD
        let res = self.exp(&Regx(Regex::new(regex).chain_err(|| "invalid regex")?))
            .and_then(|s| Ok(s));
        res
=======
        let res = self.exp(&Regex::new(regex).chain_err(|| "invalid regex")?);
        res.map(|res| (res.0, res.1))
>>>>>>> 0212cd6f
    }

    /// Wait until provided string is seen on stdout of child process.
    /// Return the yet unread output (without the matched string)
    pub fn exp_string(&mut self, needle: &str) -> Result<String> {
<<<<<<< HEAD
        self.exp(&Str(needle))
=======
        self.exp(needle).and_then(|s| Ok(s))
>>>>>>> 0212cd6f
    }

    /// Wait until provided char is seen on stdout of child process.
    /// Return the yet unread output (without the matched char)
    pub fn exp_char(&mut self, needle: char) -> Result<String> {
<<<<<<< HEAD
        self.exp(&Str(needle.to_string()))
=======
        self.exp(needle.to_string().as_str()).and_then(|s| Ok(s))
    }

    /// Wait until any of the provided needles is found.
    ///
    /// Return a tuple with:
    /// 1. the yet unread string, without the matching needle (empty in case of EOF and NBytes)
    /// 2. the matched string
    ///
    /// # Example:
    ///
    /// ```
    /// use rexpect::{spawn, ReadUntil};
    /// # use rexpect::errors::*;
    ///
    /// # fn main() {
    ///     # || -> Result<()> {
    /// let mut s = spawn("cat", Some(1000))?;
    /// s.send_line("hello, polly!")?;
    /// s.exp_any(vec![ReadUntil::String("hello".into()),
    ///                ReadUntil::EOF])?;
    ///         # Ok(())
    ///     # }().expect("test failed");
    /// # }
    /// ```
    pub fn exp_any(&mut self, needles: Vec<ReadUntil>) -> Result<(String, usize)> {
        self.exp(needles.as_slice())
>>>>>>> 0212cd6f
    }
}

/// Turn e.g. "prog arg1 arg2" into ["prog", "arg1", "arg2"]
/// Also takes care of single and double quotes
fn tokenize_command(program: &str) -> Vec<String> {
    let re = Regex::new(r#""[^"]+"|'[^']+'|[^'" ]+"#).unwrap();
    let mut res = vec![];
    for cap in re.captures_iter(program) {
        res.push(cap[0].to_string());
    }
    res
}

/// Start command in background in a pty session (pty fork) and return a struct
/// with writer and buffered reader (for unblocking reads).
///
/// #Arguments:
///
/// - `program`: This is split at spaces and turned into a `process::Command`
///   if you wish more control over this, use `spawn_command`
/// - `timeout`: If Some: all `exp_*` commands time out after x millisecons, if None: never times
///   out.
///   It's higly recommended to put a timeout there, as otherwise in case of
///   a problem the program just hangs instead of exiting with an
///   error message indicating where it stopped.
///   For automation 30'000 (30s, the default in pexpect) is a good value.
pub fn spawn(program: &str, timeout_ms: Option<u64>) -> Result<PtySession> {
    let command = if program.find(" ").is_some() {
        let mut parts = tokenize_command(program);
        let mut cmd = Command::new(&parts[0].to_string());
        parts.remove(0);
        cmd.args(parts);
        cmd
    } else {
        Command::new(program)
    };
    spawn_command(command, timeout_ms)
}

/// See `spawn`
pub fn spawn_command(command: Command, timeout_ms: Option<u64>) -> Result<PtySession> {
    let commandname = format!("{:?}", &command);
    let mut process = PtyProcess::new(command).chain_err(|| "couldn't start process")?;
    process.set_kill_timeout(timeout_ms);

    let f = process.get_file_handle();
    let writer = LineWriter::new(f.try_clone().chain_err(|| "couldn't open write stream")?);
    let reader = NBReader::new(f, timeout_ms);
    Ok(PtySession {
        process: process,
        writer: writer,
        reader: reader,
        commandname: commandname,
    })
}

/// A repl session: e.g. bash or the python shell:
/// You have a prompt where a user inputs commands and the shell
/// executes it and writes some output
pub struct PtyReplSession {
    /// the prompt, used for `wait_for_prompt`, e.g. ">>> " for python
    pub prompt: String,

    /// the pty_session you prepared before (initiating the shell, maybe set a custom prompt, etc.)
    /// see `spawn_bash` for an example
    pub pty_session: PtySession,

    /// if set, then the quit_command is called when this object is dropped
    /// you need to provide this if the shell you're testing is not killed by just sending
    /// SIGTERM
    pub quit_command: Option<String>,

    /// set this to true if the repl has echo on (i.e. sends user input to stdout)
    /// although echo is set off at pty fork (see `PtyProcess::new`) a few repls still
    /// seem to be able to send output. You may need to try with true first, and if
    /// tests fail set this to false.
    pub echo_on: bool,
}

impl PtyReplSession {
    pub fn wait_for_prompt(&mut self) -> Result<String> {
        self.pty_session.exp_string(&self.prompt)
    }

    /// Send cmd to repl and:
    /// 1. wait for the cmd to be echoed (if `echo_on == true`)
    /// 2. wait for the ready string being present
    ///
    /// Q: Why can't I just do `send_line` and immediately continue?
    /// A: Executing a command in e.g. bash causes a fork. If the Unix kernel chooses the
    ///    parent process (bash) to go first and the bash process sends e.g. Ctrl-C then the
    ///    Ctrl-C goes to nirvana.
    ///    The only way to prevent this situation is to wait for a ready string being present
    ///    in the output.
    ///
    /// Another safe way to tackle this problem is to use `send_line()` and `wait_for_prompt()`
    ///
    /// # Example:
    ///
    /// ```
    /// use rexpect::spawn_bash;
    /// # use rexpect::errors::*;
    ///
    /// # fn main() {
    ///     # || -> Result<()> {
    /// let mut p = spawn_bash(Some(1000))?;
    /// p.execute("cat <(echo ready) -", "ready")?;
    /// p.send_line("hans")?;
    /// p.exp_string("hans")?;
    ///         # Ok(())
    ///     # }().expect("test failed");
    /// # }
    /// ```
    pub fn execute(&mut self, cmd: &str, ready_regex: &str) -> Result<()> {
        self.send_line(cmd)?;
        if self.echo_on {
            self.exp_string(cmd)?;
        }
        self.exp_regex(ready_regex)?;
        Ok(())
    }

    /// send line to repl (and flush output) and then, if echo_on=true wait for the
    /// input to appear.
    /// Return: number of bytes written
    pub fn send_line(&mut self, line: &str) -> Result<usize> {
        let bytes_written = self.pty_session.send_line(line)?;
        if self.echo_on {
            self.exp_string(line)?;
        }
        Ok(bytes_written)
    }
}

// make PtySession's methods available directly
impl Deref for PtyReplSession {
    type Target = PtySession;
    fn deref(&self) -> &PtySession {
        &self.pty_session
    }
}

impl DerefMut for PtyReplSession {
    fn deref_mut(&mut self) -> &mut PtySession {
        &mut self.pty_session
    }
}

impl Drop for PtyReplSession {
    /// for e.g. bash we *need* to run `quit` at the end.
    /// if we leave that out, PtyProcess would try to kill the bash
    /// which would not work, as a SIGTERM is not enough to kill bash
    fn drop(&mut self) {
        if let Some(ref cmd) = self.quit_command {
            self.pty_session
                .send_line(&cmd)
                .expect("could not run `exit` on bash process");
        }
    }
}

/// Spawn bash in a pty session, run programs and expect output
///
///
/// The difference to `spawn` and `spawn_command` is:
///
/// - spawn_bash starts bash with a custom rcfile which guarantees
///   a certain prompt
/// - the PtyBashSession also provides `wait_for_prompt` and `execute`
///
/// timeout: the duration until which `exp_*` returns a timeout error, or None
/// additionally, when dropping the bash prompt while bash is still blocked by a program
/// (e.g. `sleep 9999`) then the timeout is used as a timeout before a `kill -9` is issued
/// at the bash command. Use a timeout whenever possible because it makes
/// debugging a lot easier (otherwise the program just hangs and you
/// don't know where)
///
/// bash is started with echo off. That means you don't need to "read back"
/// what you wrote to bash. But what you need to do is a `wait_for_prompt`
/// after a process finished.
///
/// Also: if you start a program you should use `execute` and not `send_line`.
///
/// For an example see the README
pub fn spawn_bash(timeout: Option<u64>) -> Result<PtyReplSession> {
    // unfortunately working with a temporary tmpfile is the only
    // way to guarantee that we are "in step" with the prompt
    // all other attempts were futile, especially since we cannot
    // wait for the first prompt since we don't know what .bashrc
    // would set as PS1 and we cannot know when is the right time
    // to set the new PS1
    let mut rcfile = tempfile::NamedTempFile::new().unwrap();
    rcfile
        .write(
            b"include () { [[ -f \"$1\" ]] && source \"$1\"; }\n\
                  include /etc/bash.bashrc\n\
                  include ~/.bashrc\n\
                  PS1=\"~~~~\"\n\
                  unset PROMPT_COMMAND\n",
        )
        .expect("cannot write to tmpfile");
    let mut c = Command::new("bash");
    c.args(&[
        "--rcfile",
        rcfile
            .path()
            .to_str()
            .unwrap_or_else(|| return "temp file does not exist".into()),
    ]);
    spawn_command(c, timeout).and_then(|p| {
        let new_prompt = "[REXPECT_PROMPT>";
        let mut pb = PtyReplSession {
            prompt: new_prompt.to_string(),
            pty_session: p,
            quit_command: Some("quit".to_string()),
            echo_on: false,
        };
        pb.exp_string("~~~~")?;
        rcfile
            .close()
            .chain_err(|| "cannot delete temporary rcfile")?;
        pb.send_line(&("PS1='".to_string() + new_prompt + "'"))?;
        // wait until the new prompt appears
        pb.wait_for_prompt()?;
        Ok(pb)
    })
}

/// Spawn the python shell
///
/// This is just a proof of concept implementation (and serves for documentation purposes)
pub fn spawn_python(timeout: Option<u64>) -> Result<PtyReplSession> {
    spawn_command(Command::new("python"), timeout).and_then(|p| {
        Ok(PtyReplSession {
            prompt: ">>> ".to_string(),
            pty_session: p,
            quit_command: Some("exit()".to_string()),
            echo_on: true,
        })
    })
}

#[cfg(test)]
mod tests {
    use super::*;
    use super::super::reader::{NBytes, Until, OrInterest};

    #[test]
    fn test_read_line() {
        || -> Result<()> {
            let mut s = spawn("cat", Some(1000))?;
            s.send_line("hans")?;
            assert_eq!("hans", s.read_line()?);
            let should = crate::process::wait::WaitStatus::Signaled(
                s.process.child_pid,
                crate::process::signal::Signal::SIGTERM,
                false,
            );
            assert_eq!(should, s.process.exit()?);
            Ok(())
        }()
        .unwrap_or_else(|e| panic!("test_read_line failed: {}", e));
    }

    #[test]
    fn test_expect_eof_timeout() {
        || -> Result<()> {
            let mut p = spawn("sleep 3", Some(1000)).expect("cannot run sleep 3");
            match p.exp_eof() {
                Ok(_) => assert!(false, "should raise Timeout"),
                Err(Error(ErrorKind::Timeout(_, _, _), _)) => {}
                Err(_) => assert!(false, "should raise TimeOut"),

            }
            Ok(())
        }()
        .unwrap_or_else(|e| panic!("test_timeout failed: {}", e));
    }

    #[test]
    fn test_expect_eof_timeout2() {
        let mut p = spawn("sleep 1", Some(1100)).expect("cannot run sleep 1");
        assert!(p.exp_eof().is_ok(), "expected eof");
    }

    #[test]
    fn test_expect_string() {
        || -> Result<()> {
            let mut p = spawn("cat", Some(1000)).expect("cannot run cat");
            p.send_line("hello world!")?;
            p.exp_string("hello world!")?;
            p.send_line("hello heaven!")?;
            p.exp_string("hello heaven!")?;
            Ok(())
        }()
        .unwrap_or_else(|e| panic!("test_expect_string failed: {}", e));
    }

    #[test]
    fn test_read_string_before() {
        || -> Result<()> {
            let mut p = spawn("cat", Some(1000)).expect("cannot run cat");
            p.send_line("lorem ipsum dolor sit amet")?;
            assert_eq!("lorem ipsum dolor sit ", p.exp_string("amet")?);
            Ok(())
        }()
        .unwrap_or_else(|e| panic!("test_read_string_before failed: {}", e));
    }

    #[test]
    fn test_expect_any() {
        || -> Result<()> {
            let mut p = spawn("cat", Some(1000)).expect("cannot run cat");
<<<<<<< HEAD
            p.send_line("Hi")?;

            let until = Until(NBytes(3)).or(Str("Hi"));

            match p.exp(until.as_ref()) {
                Ok(OrInterest::Lhs(s)) => assert_eq!("Hi\r".to_string(), s),
                Ok(OrInterest::Rhs(_)) => assert!(false),
                Err(e) => assert!(false, format!("got error: {}", e)),
            }
            Ok(())
        }()
                .unwrap_or_else(|e| panic!("test_expect_any failed: {}", e));
    }

    #[test]
    fn test_expect_any_huge() {
        || -> Result<()> {
            let mut p = spawn("cat", Some(1000)).expect("cannot run cat");
            p.send_line("Hello World")?;

            let until = Until(Str("Hi")).or(Str("World")).or(NBytes(3));

            match p.exp(until.as_ref()) {
                Ok(OrInterest::Lhs(OrInterest::Lhs(_))) => assert!(false),
                Ok(OrInterest::Lhs(OrInterest::Rhs(s))) => assert_eq!("Hello ".to_string(), s),
                Ok(OrInterest::Rhs(_)) => assert!(false),
=======
            p.send_line("world Hi")?;
            let until = vec![ReadUntil::NBytes(30), ReadUntil::String("Hi".to_string())];

            match p.exp(until.as_slice()) {
                Ok((buffer, index)) => {
                    // why the buffer contains doubled lines
                    // does it normal?
                    assert_eq!("world Hi\r\nworld Hi\r\n".to_string(), buffer);
                    assert_eq!(index, 1);
                    let res = &until[1]
                        .clone()
                        .string_needle()
                        .unwrap()
                        .find(&buffer, true)
                        .expect("unexpected needle");
                    assert_eq!("world ".to_string(), res.interest);
                }
>>>>>>> 0212cd6f
                Err(e) => assert!(false, format!("got error: {}", e)),
            }
            Ok(())
        }()
        .unwrap_or_else(|e| panic!("test_expect_any failed: {}", e));
    }

    #[test]
    fn test_kill_timeout() {
        || -> Result<()> {
            let mut p = spawn_bash(Some(1000))?;
            p.execute("cat <(echo ready) -", "ready")?;
            Ok(())
        }()
        .unwrap_or_else(|e| panic!("test_kill_timeout failed: {}", e));
        // p is dropped here and kill is sent immediatly to bash
        // Since that is not enough to make bash exit, a kill -9 is sent within 1s (timeout)
    }

    #[test]
    fn test_bash() {
        || -> Result<()> {
            let mut p = spawn_bash(Some(1000))?;
            p.send_line("cd /tmp/")?;
            p.wait_for_prompt()?;
            p.send_line("pwd")?;
            assert_eq!("/tmp\r\n", p.wait_for_prompt()?);
            Ok(())
        }()
        .unwrap_or_else(|e| panic!("test_bash failed: {}", e));
    }

    #[test]
    fn test_bash_control_chars() {
        || -> Result<()> {
            let mut p = spawn_bash(Some(1000))?;
            p.execute("cat <(echo ready) -", "ready")?;
            p.send_control('c')?; // abort: SIGINT
            p.wait_for_prompt()?;
            p.execute("cat <(echo ready) -", "ready")?;
            p.send_control('z')?; // suspend:SIGTSTPcon
            p.exp_regex(r"(Stopped|suspended)\s+cat .*")?;
            p.send_line("fg")?;
            p.execute("cat <(echo ready) -", "ready")?;
            p.send_control('c')?;
            Ok(())
        }()
        .unwrap_or_else(|e| panic!("test_bash_control_chars failed: {}", e));
    }

    #[test]
    fn test_tokenize_command() {
        let res = tokenize_command("prog arg1 arg2");
        assert_eq!(vec!["prog", "arg1", "arg2"], res);

        let res = tokenize_command("prog -k=v");
        assert_eq!(vec!["prog", "-k=v"], res);

        let res = tokenize_command("prog 'my text'");
        assert_eq!(vec!["prog", "'my text'"], res);

        let res = tokenize_command(r#"prog "my text""#);
        assert_eq!(vec!["prog", r#""my text""#], res);
    }
}<|MERGE_RESOLUTION|>--- conflicted
+++ resolved
@@ -2,12 +2,7 @@
 
 use crate::errors::*; // load error-chain
 use crate::process::PtyProcess;
-<<<<<<< HEAD
 use crate::reader::{NBReader, Regex, EOF, Needle, Str, Regx};
-=======
-pub use crate::reader::ReadUntil;
-use crate::reader::{self, NBReader, Needle, Regex};
->>>>>>> 0212cd6f
 use std::fs::File;
 use std::io::prelude::*;
 use std::io::LineWriter;
@@ -93,11 +88,7 @@
     }
 
     // wrapper around reader::read_until to give more context for errors
-<<<<<<< HEAD
     pub fn exp<N: Needle + std::fmt::Display + ?Sized>(&mut self, needle: &N) -> Result<N::Interest> {
-=======
-    pub fn exp<N: Needle + ?Sized>(&mut self, needle: &N) -> Result<N::Interest> {
->>>>>>> 0212cd6f
         match self.reader.read_until(needle) {
             Ok(s) => Ok(s),
             Err(Error(ErrorKind::EOF(expected, got, _), _)) => {
@@ -115,11 +106,7 @@
     /// Read one line (blocking!) and return line without the newline
     /// (waits until \n is in the output fetches the line and removes \r at the end if present)
     pub fn read_line(&mut self) -> Result<String> {
-<<<<<<< HEAD
         match self.exp(&Str("\n")) {
-=======
-        match self.exp("\n") {
->>>>>>> 0212cd6f
             Ok(mut line) => {
                 if line.ends_with('\r') {
                     line.pop().expect("this never happens");
@@ -139,11 +126,7 @@
     /// Wait until we see EOF (i.e. child process has terminated)
     /// Return all the yet unread output
     pub fn exp_eof(&mut self) -> Result<String> {
-<<<<<<< HEAD
         self.exp(&EOF).and_then(|s| Ok(s))
-=======
-        self.exp(&reader::EOF).and_then(|s| Ok(s))
->>>>>>> 0212cd6f
     }
 
     /// Wait until provided regex is seen on stdout of child process.
@@ -154,60 +137,21 @@
     /// Note that `exp_regex("^foo")` matches the start of the yet consumed output.
     /// For matching the start of the line use `exp_regex("\nfoo")`
     pub fn exp_regex(&mut self, regex: &str) -> Result<(String, String)> {
-<<<<<<< HEAD
         let res = self.exp(&Regx(Regex::new(regex).chain_err(|| "invalid regex")?))
             .and_then(|s| Ok(s));
         res
-=======
-        let res = self.exp(&Regex::new(regex).chain_err(|| "invalid regex")?);
-        res.map(|res| (res.0, res.1))
->>>>>>> 0212cd6f
     }
 
     /// Wait until provided string is seen on stdout of child process.
     /// Return the yet unread output (without the matched string)
     pub fn exp_string(&mut self, needle: &str) -> Result<String> {
-<<<<<<< HEAD
         self.exp(&Str(needle))
-=======
-        self.exp(needle).and_then(|s| Ok(s))
->>>>>>> 0212cd6f
     }
 
     /// Wait until provided char is seen on stdout of child process.
     /// Return the yet unread output (without the matched char)
     pub fn exp_char(&mut self, needle: char) -> Result<String> {
-<<<<<<< HEAD
         self.exp(&Str(needle.to_string()))
-=======
-        self.exp(needle.to_string().as_str()).and_then(|s| Ok(s))
-    }
-
-    /// Wait until any of the provided needles is found.
-    ///
-    /// Return a tuple with:
-    /// 1. the yet unread string, without the matching needle (empty in case of EOF and NBytes)
-    /// 2. the matched string
-    ///
-    /// # Example:
-    ///
-    /// ```
-    /// use rexpect::{spawn, ReadUntil};
-    /// # use rexpect::errors::*;
-    ///
-    /// # fn main() {
-    ///     # || -> Result<()> {
-    /// let mut s = spawn("cat", Some(1000))?;
-    /// s.send_line("hello, polly!")?;
-    /// s.exp_any(vec![ReadUntil::String("hello".into()),
-    ///                ReadUntil::EOF])?;
-    ///         # Ok(())
-    ///     # }().expect("test failed");
-    /// # }
-    /// ```
-    pub fn exp_any(&mut self, needles: Vec<ReadUntil>) -> Result<(String, usize)> {
-        self.exp(needles.as_slice())
->>>>>>> 0212cd6f
     }
 }
 
@@ -522,7 +466,6 @@
     fn test_expect_any() {
         || -> Result<()> {
             let mut p = spawn("cat", Some(1000)).expect("cannot run cat");
-<<<<<<< HEAD
             p.send_line("Hi")?;
 
             let until = Until(NBytes(3)).or(Str("Hi"));
@@ -549,25 +492,6 @@
                 Ok(OrInterest::Lhs(OrInterest::Lhs(_))) => assert!(false),
                 Ok(OrInterest::Lhs(OrInterest::Rhs(s))) => assert_eq!("Hello ".to_string(), s),
                 Ok(OrInterest::Rhs(_)) => assert!(false),
-=======
-            p.send_line("world Hi")?;
-            let until = vec![ReadUntil::NBytes(30), ReadUntil::String("Hi".to_string())];
-
-            match p.exp(until.as_slice()) {
-                Ok((buffer, index)) => {
-                    // why the buffer contains doubled lines
-                    // does it normal?
-                    assert_eq!("world Hi\r\nworld Hi\r\n".to_string(), buffer);
-                    assert_eq!(index, 1);
-                    let res = &until[1]
-                        .clone()
-                        .string_needle()
-                        .unwrap()
-                        .find(&buffer, true)
-                        .expect("unexpected needle");
-                    assert_eq!("world ".to_string(), res.interest);
-                }
->>>>>>> 0212cd6f
                 Err(e) => assert!(false, format!("got error: {}", e)),
             }
             Ok(())
