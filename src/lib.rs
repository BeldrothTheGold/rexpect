--- conflicted
+++ resolved
@@ -82,12 +82,8 @@
 pub mod session;
 pub mod reader;
 
-<<<<<<< HEAD
-pub use session::{spawn, spawn_bash, spawn_python};
-=======
 pub use session::{spawn, spawn_bash, spawn_python, spawn_stream};
-pub use reader::ReadUntil;
->>>>>>> f89abfcb
+pub use reader::{Until};
 
 pub mod errors {
     use std::time;
